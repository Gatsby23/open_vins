--- conflicted
+++ resolved
@@ -25,6 +25,7 @@
 #include "cam/CamEqui.h"
 #include "cam/CamRadtan.h"
 #include "sim/BsplineSE3.h"
+#include "state/State.h"
 #include "utils/colors.h"
 #include "utils/dataset_reader.h"
 
@@ -358,14 +359,6 @@
   // NOTE: we skip the first ever bias since we have already appended it
   double dt = 1.0 / params.sim_freq_imu;
   std::normal_distribution<double> w(0, 1);
-<<<<<<< HEAD
-  wm(0) = omega_inGYRO(0) + true_bias_gyro(0) + params.imu_noises.sigma_w / std::sqrt(dt) * w(gen_meas_imu);
-  wm(1) = omega_inGYRO(1) + true_bias_gyro(1) + params.imu_noises.sigma_w / std::sqrt(dt) * w(gen_meas_imu);
-  wm(2) = omega_inGYRO(2) + true_bias_gyro(2) + params.imu_noises.sigma_w / std::sqrt(dt) * w(gen_meas_imu);
-  am(0) = accel_inACC(0) + true_bias_accel(0) + params.imu_noises.sigma_a / std::sqrt(dt) * w(gen_meas_imu);
-  am(1) = accel_inACC(1) + true_bias_accel(1) + params.imu_noises.sigma_a / std::sqrt(dt) * w(gen_meas_imu);
-  am(2) = accel_inACC(2) + true_bias_accel(2) + params.imu_noises.sigma_a / std::sqrt(dt) * w(gen_meas_imu);
-=======
   if (has_skipped_first_bias) {
 
     // Move the biases forward in time
@@ -384,13 +377,12 @@
   has_skipped_first_bias = true;
 
   // Now add noise to these measurements
-  wm(0) = omega_inI(0) + true_bias_gyro(0) + params.imu_noises.sigma_w / std::sqrt(dt) * w(gen_meas_imu);
-  wm(1) = omega_inI(1) + true_bias_gyro(1) + params.imu_noises.sigma_w / std::sqrt(dt) * w(gen_meas_imu);
-  wm(2) = omega_inI(2) + true_bias_gyro(2) + params.imu_noises.sigma_w / std::sqrt(dt) * w(gen_meas_imu);
-  am(0) = accel_inI(0) + true_bias_accel(0) + params.imu_noises.sigma_a / std::sqrt(dt) * w(gen_meas_imu);
-  am(1) = accel_inI(1) + true_bias_accel(1) + params.imu_noises.sigma_a / std::sqrt(dt) * w(gen_meas_imu);
-  am(2) = accel_inI(2) + true_bias_accel(2) + params.imu_noises.sigma_a / std::sqrt(dt) * w(gen_meas_imu);
->>>>>>> 2575d939
+  wm(0) = omega_inGYRO(0) + true_bias_gyro(0) + params.imu_noises.sigma_w / std::sqrt(dt) * w(gen_meas_imu);
+  wm(1) = omega_inGYRO(1) + true_bias_gyro(1) + params.imu_noises.sigma_w / std::sqrt(dt) * w(gen_meas_imu);
+  wm(2) = omega_inGYRO(2) + true_bias_gyro(2) + params.imu_noises.sigma_w / std::sqrt(dt) * w(gen_meas_imu);
+  am(0) = accel_inACC(0) + true_bias_accel(0) + params.imu_noises.sigma_a / std::sqrt(dt) * w(gen_meas_imu);
+  am(1) = accel_inACC(1) + true_bias_accel(1) + params.imu_noises.sigma_a / std::sqrt(dt) * w(gen_meas_imu);
+  am(2) = accel_inACC(2) + true_bias_accel(2) + params.imu_noises.sigma_a / std::sqrt(dt) * w(gen_meas_imu);
 
   // Return success
   return true;
@@ -491,8 +483,7 @@
     uv_norm << (float)(p_FinC(0) / p_FinC(2)), (float)(p_FinC(1) / p_FinC(2));
 
     // Distort the normalized coordinates
-    Eigen::Vector2f uv_dist;
-    uv_dist = camera->distort_f(uv_norm);
+    Eigen::Vector2f uv_dist = camera->distort_f(uv_norm);
 
     // Check that it is inside our bounds
     if (uv_dist(0) < 0 || uv_dist(0) > camera->w() || uv_dist(1) < 0 || uv_dist(1) > camera->h()) {
@@ -533,8 +524,7 @@
     cv::Point2f uv_dist((float)u_dist, (float)v_dist);
 
     // Undistort this point to our normalized coordinates
-    cv::Point2f uv_norm;
-    uv_norm = camera->undistort_cv(uv_dist);
+    cv::Point2f uv_norm = camera->undistort_cv(uv_dist);
 
     // Generate a random depth
     std::uniform_real_distribution<double> gen_depth(params.sim_min_feature_gen_distance, params.sim_max_feature_gen_distance);
